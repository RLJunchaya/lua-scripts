.DS_Store
jwlua64.bundle
jwlua.bundle
jwlua-beta-v0_54/*
jwlua64-beta-v0_54/*
jwlua.fxt
jwluatagfile.xml
SciLexer.dll
jwlua64.fxtco
.vscode
<<<<<<< HEAD

# ignore Finale files (used for testing)
*.mus
*.musx
=======
.mus
.musx
script_settings
>>>>>>> 35e39025
<|MERGE_RESOLUTION|>--- conflicted
+++ resolved
@@ -8,13 +8,11 @@
 SciLexer.dll
 jwlua64.fxtco
 .vscode
-<<<<<<< HEAD
 
 # ignore Finale files (used for testing)
 *.mus
 *.musx
-=======
-.mus
-.musx
-script_settings
->>>>>>> 35e39025
+
+# script_settings folder is for settting user-specific parameters
+# and should not be tracked in this repo
+script_settings