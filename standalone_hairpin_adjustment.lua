function plugindef()
    finaleplugin.RequireSelection = true
    finaleplugin.Author = "CJ Garcia"
    finaleplugin.Copyright = "© 2021 CJ Garcia Music"
    finaleplugin.Version = "1.1"
    finaleplugin.Date = "2/29/2021"
    return "Hairpin and Dynamic Adjustments", "Hairpin and Dynamic Adjustments", "Adjusts hairpins to remove collisions with dynamics and aligns hairpins with dynamics."
end

function vertical_dynamic_adjustment(region, direction)
    local lowest_item = {}
    local staff_pos = {}
    local has_dynamics = false
    local has_hairpins = false
    local arg_point = finale.FCPoint(0, 0)

    local expressions = finale.FCExpressions()
    expressions:LoadAllForRegion(region)
    for e in each(expressions) do
        local create_def = e:CreateTextExpressionDef()
        local cd = finale.FCCategoryDef()
        if cd:Load(create_def:GetCategoryID()) then
            if ((cd:GetID() == finale.DEFAULTCATID_DYNAMICS) or (string.find(cd:CreateName().LuaString, "Dynamic"))) then
                if e:CalcMetricPos(arg_point) then
                    has_dynamics = true
                    table.insert(lowest_item, arg_point:GetY())
                end
            end
        end
    end

    local ssmm = finale.FCSmartShapeMeasureMarks()
    ssmm:LoadAllForRegion(region, true)
    for mark in each(ssmm) do
        local smart_shape = mark:CreateSmartShape()
        if smart_shape:IsHairpin() then
            has_hairpins = true
            if smart_shape:CalcLeftCellMetricPos(arg_point) then 
                table.insert(lowest_item, arg_point:GetY())
            elseif smart_shape:CalcRightCellMetricPos(arg_point) then
                table.insert(lowest_item, arg_point:GetY())
            end
        end
    end

    table.sort(lowest_item)

    if has_dynamics then
        local expressions = finale.FCExpressions()
        expressions:LoadAllForRegion(region)
        for e in each(expressions) do
            local create_def = e:CreateTextExpressionDef()
            local cd = finale.FCCategoryDef()
            if cd:Load(create_def:GetCategoryID()) then
                if ((cd:GetID() == finale.DEFAULTCATID_DYNAMICS) or (string.find(cd:CreateName().LuaString, "Dynamic"))) then
                    if e:CalcMetricPos(arg_point) then
                        local difference_pos =  arg_point:GetY() - lowest_item[1]
                        if direction == "near" then
                            difference_pos = lowest_item[#lowest_item] - arg_point:GetY()
                        end
                        local current_pos = e:GetVerticalPos()
                        if direction == "far" then
                            e:SetVerticalPos(current_pos - difference_pos)
                        else
                            e:SetVerticalPos(current_pos + difference_pos)
                        end
                        e:Save()
                    end
                end
            end
        end
    else
        for noteentry in eachentry(region) do
            if noteentry:IsNote() then
                for note in each(noteentry) do
                    table.insert(staff_pos, note:CalcStaffPosition())
                end
            end
        end

        table.sort(staff_pos)

        if staff_pos[1] ~= nil then
            if staff_pos[1] > -7 then
                lowest_item[1] = -160
            else
                local below_note_cushion = 45
                lowest_item[1] = (staff_pos[1] * 12) - below_note_cushion
            end
        end
    end

<<<<<<< HEAD
    if has_hairpins == true then
=======


    if has_hairpins then
>>>>>>> 78e816cd
        local ssmm = finale.FCSmartShapeMeasureMarks()
        ssmm:LoadAllForRegion(region, true)
        for mark in each(ssmm) do
            local smart_shape = mark:CreateSmartShape()
            if smart_shape:IsHairpin() then
                if smart_shape:CalcLeftCellMetricPos(arg_point) then
                    local left_seg = smart_shape:GetTerminateSegmentLeft()
                    local right_seg = smart_shape:GetTerminateSegmentRight()
                    local current_pos = left_seg:GetEndpointOffsetY()
                    local difference_pos = arg_point:GetY() - lowest_item[1]
                    if direction == "near" then
                        difference_pos = lowest_item[#lowest_item] - arg_point:GetY()
                    end
                    if has_dynamics then
                        if direction == "far" then
                            left_seg:SetEndpointOffsetY((current_pos - difference_pos) + 12)
                            right_seg:SetEndpointOffsetY((current_pos - difference_pos) + 12)
                        else
                            left_seg:SetEndpointOffsetY((current_pos + difference_pos) + 12)
                            right_seg:SetEndpointOffsetY((current_pos + difference_pos) + 12)
                        end
                    else
                        left_seg:SetEndpointOffsetY(lowest_item[1])
                        right_seg:SetEndpointOffsetY(lowest_item[1])
                    end
                    smart_shape:Save()
                end
            end
        end
    end
end

function horizontal_hairpin_adjustment(left_or_right, hairpin, region_settings, cushion_bool, multiple_hairpin_bool)
    local the_seg = hairpin:GetTerminateSegmentLeft()
    local left_dynamic_cushion = 9
    local right_dynamic_cushion = -9
    local left_selection_cushion = 0
    local right_selection_cushion = 0

    if left_or_right == "left" then
        the_seg = hairpin:GetTerminateSegmentLeft()
    end
    if left_or_right == "right" then
        the_seg = hairpin:GetTerminateSegmentRight()
    end

    local region = finenv.Region()
    region:SetStartStaff(region_settings[1])
    region:SetEndStaff(region_settings[1])

    if multiple_hairpin_bool then
        region:SetStartMeasure(the_seg:GetMeasure())
        region:SetStartMeasurePos(the_seg:GetMeasurePos())
        region:SetEndMeasure(the_seg:GetMeasure())
        region:SetEndMeasurePos(the_seg:GetMeasurePos())
    else
        region:SetStartMeasure(region_settings[2])
        region:SetEndMeasure(region_settings[2])
        region:SetStartMeasurePos(region_settings[3])
        region:SetEndMeasurePos(region_settings[3])
        the_seg:SetMeasurePos(region_settings[3])
    end


    local expressions = finale.FCExpressions()
    expressions:LoadAllForRegion(region)
    local expression_list = {}
    for e in each(expressions) do
        local create_def = e:CreateTextExpressionDef()
        local cd = finale.FCCategoryDef()
        if cd:Load(create_def:GetCategoryID()) then
            if ((cd:GetID() == finale.DEFAULTCATID_DYNAMICS) or (string.find(cd:CreateName().LuaString, "Dynamic"))) then
                local text_met = finale.FCTextMetrics()
                local string = create_def:CreateTextString()
                string:TrimEnigmaTags()
                text_met:LoadString(string, create_def:CreateTextString():CreateLastFontInfo(), 100)
                table.insert(expression_list, {text_met:CalcWidthEVPUs(), e, e:GetItemInci()})
            end
        end
    end
    if #expression_list > 0 then
        local dyn_width = (expression_list[1][1] / 2)
        local dyn_def = expression_list[1][2]:CreateTextExpressionDef()
        local manual_horizontal = expression_list[1][2]:GetHorizontalPos()
        local horizontal_offset = dyn_def:GetHorizontalOffset()
        local total_offset = manual_horizontal + horizontal_offset
        if left_or_right == "left" then
            local total_x = dyn_width + left_dynamic_cushion + total_offset
            the_seg:SetEndpointOffsetX(total_x)
        elseif left_or_right == "right" then
            cushion_bool = false
            local total_x = (0 - dyn_width) + right_dynamic_cushion + total_offset
            the_seg:SetEndpointOffsetX(total_x)
        end
    end
    if cushion_bool then
        the_seg = hairpin:GetTerminateSegmentRight()
        region:SetStartMeasure(the_seg:GetMeasure())
        region:SetStartMeasurePos(the_seg:GetMeasurePos())
        region:SetEndMeasure(the_seg:GetMeasure())
        region:SetEndMeasurePos(the_seg:GetMeasurePos())
        local entry_width = 0
        for noteentry in eachentry(region) do
            entry_width = noteentry:CalcWidestNoteheadWidth()
        end
        the_seg:SetEndpointOffsetX(right_selection_cushion + entry_width)
    end
    hairpin:Save()
end

function hairpin_adjustments(range_settings, adjustment_type)

    local music_reg = finenv.Region()
    music_reg:SetStartStaff(range_settings[1])
    music_reg:SetEndStaff(range_settings[1])
    music_reg:SetStartMeasure(range_settings[2])
    music_reg:SetEndMeasure(range_settings[3])

    local hairpin_list = {}

    local ssmm = finale.FCSmartShapeMeasureMarks()
    ssmm:LoadAllForRegion(music_reg, true)
    for mark in each(ssmm) do
        local smartshape = mark:CreateSmartShape()
        if smartshape:IsHairpin() then
            table.insert(hairpin_list, smartshape)
        end
    end

    function has_dynamic(region)
        
        local expressions = finale.FCExpressions()
        expressions:LoadAllForRegion(region)
        local expression_list = {}
        for e in each(expressions) do
            local create_def = e:CreateTextExpressionDef()
            local cd = finale.FCCategoryDef()
            if cd:Load(create_def:GetCategoryID()) then
                if ((cd:GetID() == finale.DEFAULTCATID_DYNAMICS) or (string.find(cd:CreateName().LuaString, "Dynamic"))) then
                    table.insert(expression_list, e)
                end
            end
        end
        if #expression_list > 0 then
            return true
        else
            return false
        end
    end

    local end_pos = range_settings[5]
    local end_cushion = false

    local notes_in_region = {}
    for noteentry in eachentry(music_reg) do
        if noteentry:IsNote() then
            table.insert(notes_in_region, noteentry)
        end
    end

    music_reg:SetStartMeasure(notes_in_region[#notes_in_region]:GetMeasure())
    music_reg:SetEndMeasure(notes_in_region[#notes_in_region]:GetMeasure())
    music_reg:SetStartMeasurePos(notes_in_region[#notes_in_region]:GetMeasurePos())
    music_reg:SetEndMeasurePos(notes_in_region[#notes_in_region]:GetMeasurePos())
    
    if (has_dynamic(music_reg)) and (#notes_in_region > 1) then
        end_pos = notes_in_region[#notes_in_region]:GetMeasurePos()
    elseif (has_dynamic(music_reg)) and (#notes_in_region == 1) then
        end_pos = range_settings[5]
    else
        end_cushion = true
    end

    if adjustment_type == "both" then
        if #hairpin_list == 1 then
            horizontal_hairpin_adjustment("left", hairpin_list[1], {range_settings[1], range_settings[2], range_settings[4]}, end_cushion, false)
            horizontal_hairpin_adjustment("right", hairpin_list[1], {range_settings[1], range_settings[3], end_pos}, end_cushion, false)
        elseif #hairpin_list > 1 then
            for key, value in pairs(hairpin_list) do
                horizontal_hairpin_adjustment("left", value, {range_settings[1], range_settings[2], range_settings[4]}, end_cushion, true)
                horizontal_hairpin_adjustment("right", value, {range_settings[1], range_settings[3], end_pos}, end_cushion, true)
            end
        end
        music_reg:SetStartStaff(range_settings[1])
        music_reg:SetEndStaff(range_settings[1])
        music_reg:SetStartMeasure(range_settings[2])
        music_reg:SetEndMeasure(range_settings[3])
        music_reg:SetStartMeasurePos(range_settings[4])
        music_reg:SetEndMeasurePos(end_pos)

        vertical_dynamic_adjustment(music_reg, "far")
    else 
        music_reg:SetStartStaff(range_settings[1])
        music_reg:SetEndStaff(range_settings[1])
        music_reg:SetStartMeasure(range_settings[2])
        music_reg:SetEndMeasure(range_settings[3])
        music_reg:SetStartMeasurePos(range_settings[4])
        music_reg:SetEndMeasurePos(end_pos)

        vertical_dynamic_adjustment(music_reg, adjustment_type)
    end
end

function set_first_last_note_in_range(staff)

    local music_region = finenv.Region()
    local range_settings = {}
    music_region:SetCurrentSelection()
    music_region:SetStartStaff(staff)
    music_region:SetEndStaff(staff)

    local notes_in_region = {}

    for noteentry in eachentry(music_region) do
        if noteentry:IsNote() then
            table.insert(notes_in_region, noteentry)
        end
    end

    if #notes_in_region > 0 then
        
        local start_pos = notes_in_region[1]:GetMeasurePos()
        
        local end_pos = notes_in_region[#notes_in_region]:GetMeasurePos() 

        local start_measure = notes_in_region[1]:GetMeasure()

        local end_measure = notes_in_region[#notes_in_region]:GetMeasure()
        
        if notes_in_region[#notes_in_region]:GetDuration() >= 2048 then
            end_pos = end_pos + notes_in_region[#notes_in_region]:GetDuration() 
        end
        
        range_settings[staff] = {staff, start_measure, end_measure, start_pos, end_pos}

        for key, value in pairs(range_settings) do
            local a = value[1]
            local b = value[2]
            local c = value[3]
            local d = value[4]
            local e = value[5]
            return {a, b, c, d, e}
        end
    else
        return false
    end
end

function dynamics_align_hairpins_and_dynamics()
    local staves = finale.FCStaves()
    staves:LoadAll()
    for staff in each(staves) do
        local music_region = finenv.Region()
        music_region:SetCurrentSelection()
        if music_region:IsStaffIncluded(staff:GetItemNo()) then
            if set_first_last_note_in_range(staff:GetItemNo()) then
                hairpin_adjustments(set_first_last_note_in_range(staff:GetItemNo()), "both")
            end
        end
    end
end

dynamics_align_hairpins_and_dynamics()<|MERGE_RESOLUTION|>--- conflicted
+++ resolved
@@ -90,13 +90,7 @@
         end
     end
 
-<<<<<<< HEAD
-    if has_hairpins == true then
-=======
-
-
     if has_hairpins then
->>>>>>> 78e816cd
         local ssmm = finale.FCSmartShapeMeasureMarks()
         ssmm:LoadAllForRegion(region, true)
         for mark in each(ssmm) do
