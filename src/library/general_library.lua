--[[
$module Library
]] --
local library = {}

local client = require("library.client")

--[[
% group_overlaps_region

Returns true if the input staff group overlaps with the input music region, otherwise false.

@ staff_group (FCGroup)
@ region (FCMusicRegion)
: (boolean)
]]
function library.group_overlaps_region(staff_group, region)
    if region:IsFullDocumentSpan() then
        return true
    end
    local staff_exists = false
    local sys_staves = finale.FCSystemStaves()
    sys_staves:LoadAllForRegion(region)
    for sys_staff in each(sys_staves) do
        if staff_group:ContainsStaff(sys_staff:GetStaff()) then
            staff_exists = true
            break
        end
    end
    if not staff_exists then
        return false
    end
    if (staff_group.StartMeasure > region.EndMeasure) or (staff_group.EndMeasure < region.StartMeasure) then
        return false
    end
    return true
end

--[[
% group_is_contained_in_region

Returns true if the entire input staff group is contained within the input music region.
If the start or end staff are not visible in the region, it returns false.

@ staff_group (FCGroup)
@ region (FCMusicRegion)
: (boolean)
]]
function library.group_is_contained_in_region(staff_group, region)
    if not region:IsStaffIncluded(staff_group.StartStaff) then
        return false
    end
    if not region:IsStaffIncluded(staff_group.EndStaff) then
        return false
    end
    return true
end

--[[
% staff_group_is_multistaff_instrument

Returns true if the entire input staff group is a multistaff instrument.

@ staff_group (FCGroup)
: (boolean)
]]
function library.staff_group_is_multistaff_instrument(staff_group)
    local multistaff_instruments = finale.FCMultiStaffInstruments()
    multistaff_instruments:LoadAll()
    for inst in each(multistaff_instruments) do
        if inst:ContainsStaff(staff_group.StartStaff) and (inst.GroupID == staff_group:GetItemID()) then
            return true
        end
    end
    return false
end

--[[
% get_selected_region_or_whole_doc

Returns a region that contains the selected region if there is a selection or the whole document if there isn't.
SIDE-EFFECT WARNING: If there is no selected region, this function also changes finenv.Region() to the whole document.

: (FCMusicRegion)
]]
function library.get_selected_region_or_whole_doc()
    local sel_region = finenv.Region()
    if sel_region:IsEmpty() then
        sel_region:SetFullDocument()
    end
    return sel_region
end

--[[
% get_first_cell_on_or_after_page

Returns the first FCCell at the top of the input page. If the page is blank, it returns the first cell after the input page.

@ page_num (number)
: (FCCell)
]]
function library.get_first_cell_on_or_after_page(page_num)
    local curr_page_num = page_num
    local curr_page = finale.FCPage()
    local got1 = false
    -- skip over any blank pages
    while curr_page:Load(curr_page_num) do
        if curr_page:GetFirstSystem() > 0 then
            got1 = true
            break
        end
        curr_page_num = curr_page_num + 1
    end
    if got1 then
        local staff_sys = finale.FCStaffSystem()
        staff_sys:Load(curr_page:GetFirstSystem())
        return finale.FCCell(staff_sys.FirstMeasure, staff_sys.TopStaff)
    end
    -- if we got here there were nothing but blank pages left at the end
    local end_region = finale.FCMusicRegion()
    end_region:SetFullDocument()
    return finale.FCCell(end_region.EndMeasure, end_region.EndStaff)
end

--[[
% get_top_left_visible_cell

Returns the topmost, leftmost visible FCCell on the screen, or the closest possible estimate of it.

: (FCCell)
]]
function library.get_top_left_visible_cell()
    if not finenv.UI():IsPageView() then
        local all_region = finale.FCMusicRegion()
        all_region:SetFullDocument()
        return finale.FCCell(finenv.UI():GetCurrentMeasure(), all_region.StartStaff)
    end
    return library.get_first_cell_on_or_after_page(finenv.UI():GetCurrentPage())
end

--[[
% get_top_left_selected_or_visible_cell

If there is a selection, returns the topmost, leftmost cell in the selected region.
Otherwise returns the best estimate for the topmost, leftmost currently visible cell.

: (FCCell)
]]
function library.get_top_left_selected_or_visible_cell()
    local sel_region = finenv.Region()
    if not sel_region:IsEmpty() then
        return finale.FCCell(sel_region.StartMeasure, sel_region.StartStaff)
    end
    return library.get_top_left_visible_cell()
end

--[[
% is_default_measure_number_visible_on_cell

Returns true if measure numbers for the input region are visible on the input cell for the staff system.

@ meas_num_region (FCMeasureNumberRegion)
@ cell (FCCell)
@ staff_system (FCStaffSystem)
@ current_is_part (boolean) true if the current view is a linked part, otherwise false
: (boolean)
]]
function library.is_default_measure_number_visible_on_cell(meas_num_region, cell, staff_system, current_is_part)
    local staff = finale.FCCurrentStaffSpec()
    if not staff:LoadForCell(cell, 0) then
        return false
    end
    if meas_num_region:GetShowOnTopStaff() and (cell.Staff == staff_system.TopStaff) then
        return true
    end
    if meas_num_region:GetShowOnBottomStaff() and (cell.Staff == staff_system:CalcBottomStaff()) then
        return true
    end
    if staff.ShowMeasureNumbers then
        return not meas_num_region:GetExcludeOtherStaves(current_is_part)
    end
    return false
end

--[[
% calc_parts_boolean_for_measure_number_region

Returns the correct boolean value to use when requesting information about a measure number region.

@ meas_num_region (FCMeasureNumberRegion)
@ [for_part] (boolean) true if requesting values for a linked part, otherwise false. If omitted, this value is calculated.
: (boolean) the value to pass to FCMeasureNumberRegion methods with a parts boolean
]]
function library.calc_parts_boolean_for_measure_number_region(meas_num_region, for_part)
    if meas_num_region.UseScoreInfoForParts then
        return false
    end
    if nil == for_part then
        finenv.UI():IsPartView()
    end
    return for_part
end

--[[
% is_default_number_visible_and_left_aligned

Returns true if measure number for the input cell is visible and left-aligned.

@ meas_num_region (FCMeasureNumberRegion)
@ cell (FCCell)
@ system (FCStaffSystem)
@ current_is_part (boolean) true if the current view is a linked part, otherwise false
@ is_for_multimeasure_rest (boolean) true if the current cell starts a multimeasure rest
: (boolean)
]]
function library.is_default_number_visible_and_left_aligned(meas_num_region, cell, system, current_is_part, is_for_multimeasure_rest)
<<<<<<< HEAD
    current_is_part = library.calc_parts_boolean_for_measure_number_region(meas_num_region, current_is_part)
=======
    if meas_num_region.UseScoreInfoForParts then
        current_is_part = false
    end
>>>>>>> 94fea652
    if is_for_multimeasure_rest and meas_num_region:GetShowOnMultiMeasureRests(current_is_part) then
        if (finale.MNALIGN_LEFT ~= meas_num_region:GetMultiMeasureAlignment(current_is_part)) then
            return false
        end
    elseif (cell.Measure == system.FirstMeasure) then
        if not meas_num_region:GetShowOnSystemStart() then
            return false
        end
        if (finale.MNALIGN_LEFT ~= meas_num_region:GetStartAlignment(current_is_part)) then
            return false
        end
    else
        if not meas_num_region:GetShowMultiples(current_is_part) then
            return false
        end
        if (finale.MNALIGN_LEFT ~= meas_num_region:GetMultipleAlignment(current_is_part)) then
            return false
        end
    end
    return library.is_default_measure_number_visible_on_cell(meas_num_region, cell, system, current_is_part)
end

--[[
% update_layout

Updates the page layout.

@ [from_page] (number) page to update from, defaults to 1
@ [unfreeze_measures] (boolean) defaults to false
]]
function library.update_layout(from_page, unfreeze_measures)
    from_page = from_page or 1
    unfreeze_measures = unfreeze_measures or false
    local page = finale.FCPage()
    if page:Load(from_page) then
        page:UpdateLayout(unfreeze_measures)
    end
end

--[[
% get_current_part

Returns the currently selected part or score.

: (FCPart)
]]
function library.get_current_part()
    local part = finale.FCPart(finale.PARTID_CURRENT)
    part:Load(part.ID)
    return part
end

--[[
% get_page_format_prefs

Returns the default page format prefs for score or parts based on which is currently selected.

: (FCPageFormatPrefs)
]]
function library.get_page_format_prefs()
    local current_part = library.get_current_part()
    local page_format_prefs = finale.FCPageFormatPrefs()
    local success = false
    if current_part:IsScore() then
        success = page_format_prefs:LoadScore()
    else
        success = page_format_prefs:LoadParts()
    end
    return page_format_prefs, success
end

local calc_smufl_directory = function(for_user)
    local is_on_windows = finenv.UI():IsOnWindows()
    local do_getenv = function(win_var, mac_var)
        if finenv.UI():IsOnWindows() then
            return win_var and os.getenv(win_var) or ""
        else
            return mac_var and os.getenv(mac_var) or ""
        end
    end
    local smufl_directory = for_user and do_getenv("LOCALAPPDATA", "HOME") or do_getenv("COMMONPROGRAMFILES")
    if not is_on_windows then
        smufl_directory = smufl_directory .. "/Library/Application Support"
    end
    smufl_directory = smufl_directory .. "/SMuFL/Fonts/"
    return smufl_directory
end

--[[
% get_smufl_font_list

Returns table of installed SMuFL font names by searching the directory that contains
the .json files for each font. The table is in the format:

```lua
<font-name> = "user" | "system"
```

: (table) an table with SMuFL font names as keys and values "user" or "system"
]]

function library.get_smufl_font_list()
    local font_names = {}
    local add_to_table = function(for_user)
        local smufl_directory = calc_smufl_directory(for_user)
        local get_dirs = function()
            if finenv.UI():IsOnWindows() then
                return io.popen("dir \"" .. smufl_directory .. "\" /b /ad")
            else
                return io.popen("ls \"" .. smufl_directory .. "\"")
            end
        end
        local is_font_available = function(dir)
            local fc_dir = finale.FCString()
            fc_dir.LuaString = dir
            return finenv.UI():IsFontAvailable(fc_dir)
        end
        for dir in get_dirs():lines() do
            if not dir:find("%.") then
                dir = dir:gsub(" Bold", "")
                dir = dir:gsub(" Italic", "")
                local fc_dir = finale.FCString()
                fc_dir.LuaString = dir
                if font_names[dir] or is_font_available(dir) then
                    font_names[dir] = for_user and "user" or "system"
                end
            end
        end
    end
    add_to_table(true)
    add_to_table(false)
    return font_names
end

--[[
% get_smufl_metadata_file

@ [font_info] (FCFontInfo) if non-nil, the font to search for; if nil, search for the Default Music Font
: (file handle|nil)
]]
function library.get_smufl_metadata_file(font_info)
    if not font_info then
        font_info = finale.FCFontInfo()
        font_info:LoadFontPrefs(finale.FONTPREF_MUSIC)
    end

    local try_prefix = function(prefix, font_info)
        local file_path = prefix .. font_info.Name .. "/" .. font_info.Name .. ".json"
        return io.open(file_path, "r")
    end

    local user_file = try_prefix(calc_smufl_directory(true), font_info)
    if user_file then
        return user_file
    end

    return try_prefix(calc_smufl_directory(false), font_info)
end

--[[
% is_font_smufl_font

@ [font_info] (FCFontInfo) if non-nil, the font to check; if nil, check the Default Music Font
: (boolean)
]]
function library.is_font_smufl_font(font_info)
    if not font_info then
        font_info = finale.FCFontInfo()
        font_info:LoadFontPrefs(finale.FONTPREF_MUSIC)
    end

    if client.supports_smufl_fonts() then
        if nil ~= font_info.IsSMuFLFont then -- if this version of the lua interpreter has the IsSMuFLFont property (i.e., RGP Lua 0.59+)
            return font_info.IsSMuFLFont
        end
    end

    local smufl_metadata_file = library.get_smufl_metadata_file(font_info)
    if nil ~= smufl_metadata_file then
        io.close(smufl_metadata_file)
        return true
    end
    return false
end

--[[
% simple_input

Creates a simple dialog box with a single 'edit' field for entering values into a script, similar to the old UserValueInput command. Will automatically resize the width to accomodate longer strings.

@ [title] (string) the title of the input dialog box
@ [text] (string) descriptive text above the edit field
: string
]]
function library.simple_input(title, text)
    local return_value = finale.FCString()
    return_value.LuaString = ""
    local str = finale.FCString()
    local min_width = 160
    --
    function format_ctrl(ctrl, h, w, st)
        ctrl:SetHeight(h)
        ctrl:SetWidth(w)
        str.LuaString = st
        ctrl:SetText(str)
    end -- function format_ctrl
    --
    title_width = string.len(title) * 6 + 54
    if title_width > min_width then
        min_width = title_width
    end
    text_width = string.len(text) * 6
    if text_width > min_width then
        min_width = text_width
    end
    --
    str.LuaString = title
    local dialog = finale.FCCustomLuaWindow()
    dialog:SetTitle(str)
    local descr = dialog:CreateStatic(0, 0)
    format_ctrl(descr, 16, min_width, text)
    local input = dialog:CreateEdit(0, 20)
    format_ctrl(input, 20, min_width, "") -- edit "" for defualt value
    dialog:CreateOkButton()
    dialog:CreateCancelButton()
    --
    function callback(ctrl)
    end -- callback
    --
    dialog:RegisterHandleCommand(callback)
    --
    if dialog:ExecuteModal(nil) == finale.EXECMODAL_OK then
        return_value.LuaString = input:GetText(return_value)
        -- print(return_value.LuaString)
        return return_value.LuaString
        -- OK button was pressed
    end
end -- function simple_input

--[[
% is_finale_object

Attempts to determine if an object is a Finale object through ducktyping

@ object (__FCBase)
: (bool)
]]
function library.is_finale_object(object)
    -- All finale objects implement __FCBase, so just check for the existence of __FCBase methods
    return object and type(object) == "userdata" and object.ClassName and object.GetClassID and true or false
end

--[[
% system_indent_set_to_prefs

Sets the system to match the indentation in the page preferences currently in effect. (For score or part.)
The page preferences may be provided optionally to avoid loading them for each call.

@ system (FCStaffSystem)
@ [page_format_prefs] (FCPageFormatPrefs) page format preferences to use, if supplied.
: (boolean) `true` if the system was successfully updated.
]]
function library.system_indent_set_to_prefs(system, page_format_prefs)
    page_format_prefs = page_format_prefs or library.get_page_format_prefs()
    local first_meas = finale.FCMeasure()
    local is_first_system = (system.FirstMeasure == 1)
    if (not is_first_system) and first_meas:Load(system.FirstMeasure) then
        if first_meas.ShowFullNames then
            is_first_system = true
        end
    end
    if is_first_system and page_format_prefs.UseFirstSystemMargins then
        system.LeftMargin = page_format_prefs.FirstSystemLeft
    else
        system.LeftMargin = page_format_prefs.SystemLeft
    end
    return system:Save()
end

--[[
% calc_script_name

Returns the running script name, with or without extension.

@ [include_extension] (boolean) Whether to include the file extension in the return value: `false` if omitted
: (string) The name of the current running script.
]]
function library.calc_script_name(include_extension)
    local fc_string = finale.FCString()
    if finenv.RunningLuaFilePath then
        -- Use finenv.RunningLuaFilePath() if available because it doesn't ever get overwritten when retaining state.
        fc_string.LuaString = finenv.RunningLuaFilePath()
    else
        -- This code path is only taken by JW Lua (and very early versions of RGP Lua).
        -- SetRunningLuaFilePath is not reliable when retaining state, so later versions use finenv.RunningLuaFilePath.
        fc_string:SetRunningLuaFilePath()
    end
    local filename_string = finale.FCString()
    fc_string:SplitToPathAndFile(nil, filename_string)
    local retval = filename_string.LuaString
    if not include_extension then
        retval = retval:match("(.+)%..+")
        if not retval or retval == "" then
            retval = filename_string.LuaString
        end
    end
    return retval
end

return library<|MERGE_RESOLUTION|>--- conflicted
+++ resolved
@@ -196,7 +196,7 @@
         return false
     end
     if nil == for_part then
-        finenv.UI():IsPartView()
+        return finenv.UI():IsPartView()
     end
     return for_part
 end
@@ -214,13 +214,7 @@
 : (boolean)
 ]]
 function library.is_default_number_visible_and_left_aligned(meas_num_region, cell, system, current_is_part, is_for_multimeasure_rest)
-<<<<<<< HEAD
     current_is_part = library.calc_parts_boolean_for_measure_number_region(meas_num_region, current_is_part)
-=======
-    if meas_num_region.UseScoreInfoForParts then
-        current_is_part = false
-    end
->>>>>>> 94fea652
     if is_for_multimeasure_rest and meas_num_region:GetShowOnMultiMeasureRests(current_is_part) then
         if (finale.MNALIGN_LEFT ~= meas_num_region:GetMultiMeasureAlignment(current_is_part)) then
             return false
